import ast
import logging
import re
import time
from typing import Optional, Tuple, Union

from discord import Embed, Message, RawMessageUpdateEvent
from discord.ext.commands import Bot, Cog, Context, command, group

from bot.constants import (
    Channels, Guild, MODERATION_ROLES,
    Roles, URLs,
)
from bot.decorators import with_role
from bot.utils.messages import wait_for_deletion

log = logging.getLogger(__name__)


<<<<<<< HEAD
class Bot:
    """Bot information commands."""
=======
class Bot(Cog):
    """
    Bot information commands
    """
>>>>>>> 83127be0

    def __init__(self, bot: Bot):
        self.bot = bot

        # Stores allowed channels plus epoch time since last call.
        self.channel_cooldowns = {
            Channels.help_0: 0,
            Channels.help_1: 0,
            Channels.help_2: 0,
            Channels.help_3: 0,
            Channels.help_4: 0,
            Channels.help_5: 0,
            Channels.help_6: 0,
            Channels.help_7: 0,
            Channels.python: 0,
        }

        # These channels will also work, but will not be subject to cooldown
        self.channel_whitelist = (
            Channels.bot,
            Channels.devtest,
        )

        # Stores improperly formatted Python codeblock message ids and the corresponding bot message
        self.codeblock_message_ids = {}

    @group(invoke_without_command=True, name="bot", hidden=True)
    @with_role(Roles.verified)
<<<<<<< HEAD
    async def bot_group(self, ctx: Context) -> None:
        """Bot informational commands."""
=======
    async def botinfo_group(self, ctx: Context):
        """
        Bot informational commands
        """

>>>>>>> 83127be0
        await ctx.invoke(self.bot.get_command("help"), "bot")

    @botinfo_group.command(name='about', aliases=('info',), hidden=True)
    @with_role(Roles.verified)
    async def about_command(self, ctx: Context) -> None:
        """Get information about the bot."""
        embed = Embed(
            description="A utility bot designed just for the Python server! Try `!help` for more info.",
            url="https://github.com/python-discord/bot"
        )

        embed.add_field(name="Total Users", value=str(len(self.bot.get_guild(Guild.id).members)))
        embed.set_author(
            name="Python Bot",
            url="https://github.com/python-discord/bot",
            icon_url=URLs.bot_avatar
        )

        log.info(f"{ctx.author} called !about. Returning information about the bot.")
        await ctx.send(embed=embed)

    @command(name='echo', aliases=('print',))
    @with_role(*MODERATION_ROLES)
    async def echo_command(self, ctx: Context, *, text: str) -> None:
        """Send the input verbatim to the current channel."""
        await ctx.send(text)

    @command(name='embed')
    @with_role(*MODERATION_ROLES)
    async def embed_command(self, ctx: Context, *, text: str) -> None:
        """Send the input within an embed to the current channel."""
        embed = Embed(description=text)
        await ctx.send(embed=embed)

    def codeblock_stripping(self, msg: str, bad_ticks: bool) -> Union[Tuple[Tuple[str, Optional[str]], str], None]:
        """
        Strip msg in order to find Python code.

        Tries to strip out Python code out of msg and returns the stripped block or
        None if the block is a valid Python codeblock.
        """
        if msg.count("\n") >= 3:
            # Filtering valid Python codeblocks and exiting if a valid Python codeblock is found.
            if re.search("```(?:py|python)\n(.*?)```", msg, re.IGNORECASE | re.DOTALL) and not bad_ticks:
                log.trace(
                    "Someone wrote a message that was already a "
                    "valid Python syntax highlighted code block. No action taken."
                )
                return None

            else:
                # Stripping backticks from every line of the message.
                log.trace(f"Stripping backticks from message.\n\n{msg}\n\n")
                content = ""
                for line in msg.splitlines(keepends=True):
                    content += line.strip("`")

                content = content.strip()

                # Remove "Python" or "Py" from start of the message if it exists.
                log.trace(f"Removing 'py' or 'python' from message.\n\n{content}\n\n")
                pycode = False
                if content.lower().startswith("python"):
                    content = content[6:]
                    pycode = True
                elif content.lower().startswith("py"):
                    content = content[2:]
                    pycode = True

                if pycode:
                    content = content.splitlines(keepends=True)

                    # Check if there might be code in the first line, and preserve it.
                    first_line = content[0]
                    if " " in content[0]:
                        first_space = first_line.index(" ")
                        content[0] = first_line[first_space:]
                        content = "".join(content)

                    # If there's no code we can just get rid of the first line.
                    else:
                        content = "".join(content[1:])

                # Strip it again to remove any leading whitespace. This is neccessary
                # if the first line of the message looked like ```python <code>
                old = content.strip()

                # Strips REPL code out of the message if there is any.
                content, repl_code = self.repl_stripping(old)
                if old != content:
                    return (content, old), repl_code

                # Try to apply indentation fixes to the code.
                content = self.fix_indentation(content)

                # Check if the code contains backticks, if it does ignore the message.
                if "`" in content:
                    log.trace("Detected ` inside the code, won't reply")
                    return None
                else:
                    log.trace(f"Returning message.\n\n{content}\n\n")
                    return (content,), repl_code

    def fix_indentation(self, msg: str) -> str:
        """Attempts to fix badly indented code."""
        def unindent(code, skip_spaces: int = 0) -> str:
            """Unindents all code down to the number of spaces given in skip_spaces."""
            final = ""
            current = code[0]
            leading_spaces = 0

            # Get numbers of spaces before code in the first line.
            while current == " ":
                current = code[leading_spaces + 1]
                leading_spaces += 1
            leading_spaces -= skip_spaces

            # If there are any, remove that number of spaces from every line.
            if leading_spaces > 0:
                for line in code.splitlines(keepends=True):
                    line = line[leading_spaces:]
                    final += line
                return final
            else:
                return code

        # Apply fix for "all lines are overindented" case.
        msg = unindent(msg)

        # If the first line does not end with a colon, we can be
        # certain the next line will be on the same indentation level.
        #
        # If it does end with a colon, we will need to indent all successive
        # lines one additional level.
        first_line = msg.splitlines()[0]
        code = "".join(msg.splitlines(keepends=True)[1:])
        if not first_line.endswith(":"):
            msg = f"{first_line}\n{unindent(code)}"
        else:
            msg = f"{first_line}\n{unindent(code, 4)}"
        return msg

    def repl_stripping(self, msg: str) -> Tuple[str, bool]:
        """
        Strip msg in order to extract Python code out of REPL output.

        Tries to strip out REPL Python code out of msg and returns the stripped msg.

        Returns a second boolean output if REPL code was found in the input msg.
        """
        final = ""
        for line in msg.splitlines(keepends=True):
            if line.startswith(">>>") or line.startswith("..."):
                final += line[4:]
        log.trace(f"Formatted: \n\n{msg}\n\n to \n\n{final}\n\n")
        if not final:
            log.trace(f"Found no REPL code in \n\n{msg}\n\n")
            return msg, False
        else:
            log.trace(f"Found REPL code in \n\n{msg}\n\n")
            return final.rstrip(), True

    def has_bad_ticks(self, msg: Message) -> bool:
        """Check to see if msg contains ticks that aren't '`'."""
        not_backticks = [
            "'''", '"""', "\u00b4\u00b4\u00b4", "\u2018\u2018\u2018", "\u2019\u2019\u2019",
            "\u2032\u2032\u2032", "\u201c\u201c\u201c", "\u201d\u201d\u201d", "\u2033\u2033\u2033",
            "\u3003\u3003\u3003"
        ]

        return msg.content[:3] in not_backticks

<<<<<<< HEAD
    async def on_message(self, msg: Message) -> None:
=======
    @Cog.listener()
    async def on_message(self, msg: Message):
        """
        Detect poorly formatted Python code and send the user
        a helpful message explaining how to do properly
        formatted Python syntax highlighting codeblocks.
>>>>>>> 83127be0
        """
        Detect poorly formatted Python code in new messages.

        If poorly formatted code is detected, send the user a helpful message explaining how to do
        properly formatted Python syntax highlighting codeblocks.
        """
        parse_codeblock = (
            (
                msg.channel.id in self.channel_cooldowns
                or msg.channel.id in self.channel_whitelist
            )
            and not msg.author.bot
            and len(msg.content.splitlines()) > 3
        )

        if parse_codeblock:
            on_cooldown = (time.time() - self.channel_cooldowns.get(msg.channel.id, 0)) < 300
            if not on_cooldown:
                try:
                    if self.has_bad_ticks(msg):
                        ticks = msg.content[:3]
                        content = self.codeblock_stripping(f"```{msg.content[3:-3]}```", True)
                        if content is None:
                            return

                        content, repl_code = content

                        if len(content) == 2:
                            content = content[1]
                        else:
                            content = content[0]

                        space_left = 204
                        if len(content) >= space_left:
                            current_length = 0
                            lines_walked = 0
                            for line in content.splitlines(keepends=True):
                                if current_length + len(line) > space_left or lines_walked == 10:
                                    break
                                current_length += len(line)
                                lines_walked += 1
                            content = content[:current_length] + "#..."

                        howto = (
                            "It looks like you are trying to paste code into this channel.\n\n"
                            "You seem to be using the wrong symbols to indicate where the codeblock should start. "
                            f"The correct symbols would be \\`\\`\\`, not `{ticks}`.\n\n"
                            "**Here is an example of how it should look:**\n"
                            f"\\`\\`\\`python\n{content}\n\\`\\`\\`\n\n**This will result in the following:**\n"
                            f"```python\n{content}\n```"
                        )

                    else:
                        howto = ""
                        content = self.codeblock_stripping(msg.content, False)
                        if content is None:
                            return

                        content, repl_code = content
                        # Attempts to parse the message into an AST node.
                        # Invalid Python code will raise a SyntaxError.
                        tree = ast.parse(content[0])

                        # Multiple lines of single words could be interpreted as expressions.
                        # This check is to avoid all nodes being parsed as expressions.
                        # (e.g. words over multiple lines)
                        if not all(isinstance(node, ast.Expr) for node in tree.body) or repl_code:
                            # Shorten the code to 10 lines and/or 204 characters.
                            space_left = 204
                            if content and repl_code:
                                content = content[1]
                            else:
                                content = content[0]

                            if len(content) >= space_left:
                                current_length = 0
                                lines_walked = 0
                                for line in content.splitlines(keepends=True):
                                    if current_length + len(line) > space_left or lines_walked == 10:
                                        break
                                    current_length += len(line)
                                    lines_walked += 1
                                content = content[:current_length] + "#..."

                            howto += (
                                "It looks like you're trying to paste code into this channel.\n\n"
                                "Discord has support for Markdown, which allows you to post code with full "
                                "syntax highlighting. Please use these whenever you paste code, as this "
                                "helps improve the legibility and makes it easier for us to help you.\n\n"
                                f"**To do this, use the following method:**\n"
                                f"\\`\\`\\`python\n{content}\n\\`\\`\\`\n\n**This will result in the following:**\n"
                                f"```python\n{content}\n```"
                            )

                            log.debug(f"{msg.author} posted something that needed to be put inside python code "
                                      "blocks. Sending the user some instructions.")
                        else:
                            log.trace("The code consists only of expressions, not sending instructions")

                    if howto != "":
                        howto_embed = Embed(description=howto)
                        bot_message = await msg.channel.send(f"Hey {msg.author.mention}!", embed=howto_embed)
                        self.codeblock_message_ids[msg.id] = bot_message.id

                        self.bot.loop.create_task(
                            wait_for_deletion(bot_message, user_ids=(msg.author.id,), client=self.bot)
                        )
                    else:
                        return

                    if msg.channel.id not in self.channel_whitelist:
                        self.channel_cooldowns[msg.channel.id] = time.time()

                except SyntaxError:
                    log.trace(
                        f"{msg.author} posted in a help channel, and when we tried to parse it as Python code, "
                        "ast.parse raised a SyntaxError. This probably just means it wasn't Python code. "
                        f"The message that was posted was:\n\n{msg.content}\n\n"
                    )

<<<<<<< HEAD
    async def on_raw_message_edit(self, payload: RawMessageUpdateEvent) -> None:
        """Check to see if an edited message (previously called out) still contains poorly formatted code."""
=======
    @Cog.listener()
    async def on_raw_message_edit(self, payload: RawMessageUpdateEvent):
>>>>>>> 83127be0
        if (
            # Checks to see if the message was called out by the bot
            payload.message_id not in self.codeblock_message_ids
            # Makes sure that there is content in the message
            or payload.data.get("content") is None
            # Makes sure there's a channel id in the message payload
            or payload.data.get("channel_id") is None
        ):
            return

        # Retrieve channel and message objects for use later
        channel = self.bot.get_channel(int(payload.data.get("channel_id")))
        user_message = await channel.fetch_message(payload.message_id)

        #  Checks to see if the user has corrected their codeblock.  If it's fixed, has_fixed_codeblock will be None
        has_fixed_codeblock = self.codeblock_stripping(payload.data.get("content"), self.has_bad_ticks(user_message))

        # If the message is fixed, delete the bot message and the entry from the id dictionary
        if has_fixed_codeblock is None:
            bot_message = await channel.fetch_message(self.codeblock_message_ids[payload.message_id])
            await bot_message.delete()
            del self.codeblock_message_ids[payload.message_id]
            log.trace("User's incorrect code block has been fixed.  Removing bot formatting message.")


def setup(bot: Bot) -> None:
    """Bot cog load."""
    bot.add_cog(Bot(bot))
    log.info("Cog loaded: Bot")<|MERGE_RESOLUTION|>--- conflicted
+++ resolved
@@ -7,25 +7,17 @@
 from discord import Embed, Message, RawMessageUpdateEvent
 from discord.ext.commands import Bot, Cog, Context, command, group
 
-from bot.constants import (
-    Channels, Guild, MODERATION_ROLES,
-    Roles, URLs,
-)
+from bot.constants import Channels, DEBUG_MODE, Guild, MODERATION_ROLES, Roles, URLs
 from bot.decorators import with_role
 from bot.utils.messages import wait_for_deletion
 
 log = logging.getLogger(__name__)
 
-
-<<<<<<< HEAD
-class Bot:
+RE_MARKDOWN = re.compile(r'([*_~`|>])')
+
+
+class Bot(Cog):
     """Bot information commands."""
-=======
-class Bot(Cog):
-    """
-    Bot information commands
-    """
->>>>>>> 83127be0
 
     def __init__(self, bot: Bot):
         self.bot = bot
@@ -54,16 +46,8 @@
 
     @group(invoke_without_command=True, name="bot", hidden=True)
     @with_role(Roles.verified)
-<<<<<<< HEAD
-    async def bot_group(self, ctx: Context) -> None:
+    async def botinfo_group(self, ctx: Context) -> None:
         """Bot informational commands."""
-=======
-    async def botinfo_group(self, ctx: Context):
-        """
-        Bot informational commands
-        """
-
->>>>>>> 83127be0
         await ctx.invoke(self.bot.get_command("help"), "bot")
 
     @botinfo_group.command(name='about', aliases=('info',), hidden=True)
@@ -236,16 +220,8 @@
 
         return msg.content[:3] in not_backticks
 
-<<<<<<< HEAD
+    @Cog.listener()
     async def on_message(self, msg: Message) -> None:
-=======
-    @Cog.listener()
-    async def on_message(self, msg: Message):
-        """
-        Detect poorly formatted Python code and send the user
-        a helpful message explaining how to do properly
-        formatted Python syntax highlighting codeblocks.
->>>>>>> 83127be0
         """
         Detect poorly formatted Python code in new messages.
 
@@ -263,7 +239,7 @@
 
         if parse_codeblock:
             on_cooldown = (time.time() - self.channel_cooldowns.get(msg.channel.id, 0)) < 300
-            if not on_cooldown:
+            if not on_cooldown or DEBUG_MODE:
                 try:
                     if self.has_bad_ticks(msg):
                         ticks = msg.content[:3]
@@ -288,13 +264,14 @@
                                 current_length += len(line)
                                 lines_walked += 1
                             content = content[:current_length] + "#..."
-
+                        content_escaped_markdown = RE_MARKDOWN.sub(r'\\\1', content)
                         howto = (
                             "It looks like you are trying to paste code into this channel.\n\n"
                             "You seem to be using the wrong symbols to indicate where the codeblock should start. "
                             f"The correct symbols would be \\`\\`\\`, not `{ticks}`.\n\n"
                             "**Here is an example of how it should look:**\n"
-                            f"\\`\\`\\`python\n{content}\n\\`\\`\\`\n\n**This will result in the following:**\n"
+                            f"\\`\\`\\`python\n{content_escaped_markdown}\n\\`\\`\\`\n\n"
+                            "**This will result in the following:**\n"
                             f"```python\n{content}\n```"
                         )
 
@@ -330,13 +307,15 @@
                                     lines_walked += 1
                                 content = content[:current_length] + "#..."
 
+                            content_escaped_markdown = RE_MARKDOWN.sub(r'\\\1', content)
                             howto += (
                                 "It looks like you're trying to paste code into this channel.\n\n"
                                 "Discord has support for Markdown, which allows you to post code with full "
                                 "syntax highlighting. Please use these whenever you paste code, as this "
                                 "helps improve the legibility and makes it easier for us to help you.\n\n"
                                 f"**To do this, use the following method:**\n"
-                                f"\\`\\`\\`python\n{content}\n\\`\\`\\`\n\n**This will result in the following:**\n"
+                                f"\\`\\`\\`python\n{content_escaped_markdown}\n\\`\\`\\`\n\n"
+                                "**This will result in the following:**\n"
                                 f"```python\n{content}\n```"
                             )
 
@@ -366,13 +345,9 @@
                         f"The message that was posted was:\n\n{msg.content}\n\n"
                     )
 
-<<<<<<< HEAD
+    @Cog.listener()
     async def on_raw_message_edit(self, payload: RawMessageUpdateEvent) -> None:
         """Check to see if an edited message (previously called out) still contains poorly formatted code."""
-=======
-    @Cog.listener()
-    async def on_raw_message_edit(self, payload: RawMessageUpdateEvent):
->>>>>>> 83127be0
         if (
             # Checks to see if the message was called out by the bot
             payload.message_id not in self.codeblock_message_ids
