--- conflicted
+++ resolved
@@ -4,12 +4,8 @@
 import itertools
 import logging
 import unittest.mock
-<<<<<<< HEAD
+from asyncio import AbstractEventLoop
 from typing import Callable, Iterable, Optional
-=======
-from asyncio import AbstractEventLoop
-from typing import Iterable, Optional
->>>>>>> 91facc87
 
 import discord
 from aiohttp import ClientSession
